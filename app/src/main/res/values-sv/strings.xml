<?xml version="1.0" encoding="utf-8"?>
<resources>
    <string name="ime_label">Urik Tangentbord</string>
    <string name="ime_description">Integritet först, tillgängligt tangentbord för dig.</string>
    <string name="enable_keyboard_title">Aktivera</string>
    <string name="open_settings">Öppna inställningar</string>
    <string name="error_opening_settings">Det går inte att öppna inställningarna</string>
    <string name="settings_title">Tangentbordsinställningar</string>
    <string name="autocorrect_settings_title">Inställningar för automatisk korrigering</string>
    <string name="autocorrect_settings_description">Stavning och förslag</string>
    <string name="language_settings_title">Språkinställningar</string>
    <string name="language_settings_description">Välj dina tangentbordsspråk</string>
    <string name="feedback_settings_title">Ljud- och feedbackinställningar</string>
    <string name="feedback_settings_description">Knappljud och vibrationer</string>
    <string name="typing_settings_title">Inställningar för skrivbeteende</string>
    <string name="typing_settings_description">Interpunktion etc.</string>
    <string name="layout_settings_title">Layout och inmatning</string>
    <string name="layout_settings_description">Sifferrad, storlek på mellanslagstangenten</string>
    <string name="appearance_settings_title">Utseende</string>
    <string name="appearance_settings_description">Tema, storlek</string>
    <string name="privacy_settings_title">Sekretess och data</string>
    <string name="privacy_settings_description">Rensa data, återställ inställningar</string>
    <string name="repeat_key_delay_long">Lång</string>
    <string name="appearance_settings_theme">Tema</string>
    <string name="appearance_settings_key_size">Nyckelstorlek</string>
    <string name="appearance_settings_key_label_size">Storlek på nyckeletiketten</string>
    <string name="appearance_settings_repeat_key_delay">Upprepa tangentfördröjning</string>
    <string name="autocorrect_settings_show_suggestions">Visa förslag</string>
    <string name="autocorrect_settings_suggestions_on">Förslag visade</string>
    <string name="autocorrect_settings_suggestions_off">Förslag dolda</string>
    <string name="autocorrect_settings_suggestion_count">Förslagsantal</string>
    <string name="autocorrect_settings_learn_new_words">Lär dig nya ord</string>
    <string name="autocorrect_settings_learn_new_words_on">Lärande aktiverat</string>
    <string name="autocorrect_settings_learn_new_words_off">Lärande funktionshindrade</string>
    <string name="language_settings_active_languages">Aktiva språk</string>
    <string name="language_settings_primary_language">Primärt språk</string>
    <string name="feedback_settings_key_click_sound">Ljud för tangentklick</string>
    <string name="feedback_settings_key_click_on">Tangentklick aktiverat</string>
    <string name="feedback_settings_key_click_off">Tangentklick inaktiverat</string>
    <string name="feedback_settings_sound_volume">Ljudvolym</string>
    <string name="feedback_settings_haptic_feedback">Haptisk återkoppling</string>
    <string name="feedback_settings_haptic_on">Haptisk aktiverad</string>
    <string name="feedback_settings_haptic_off">Haptisk inaktiverad</string>
    <string name="feedback_settings_vibration_strength">Vibrationsstyrka</string>
    <string name="typing_settings_double_space_period">Dubbel mellanslagspunkt</string>
    <string name="typing_settings_double_space_on">Dubbelt mellanslag infogar punkt</string>
    <string name="typing_settings_double_space_off">Dubbelt mellanslag infogar mellanslag</string>
    <string name="typing_settings_long_press_duration">Lång tryckningstid</string>
    <string name="layout_settings_show_number_row">Visa nummerrad</string>
    <string name="layout_settings_number_row_on">Nummerrad visas</string>
    <string name="layout_settings_number_row_off">Nummerrad dold</string>
    <string name="layout_settings_space_bar_size">Storlek på mellanslagstangenten</string>
    <string name="privacy_settings_clear_learned_words">Tydliga inlärda ord</string>
    <string name="privacy_settings_clear_learned_words_summary">Ta bort alla inlärda ord</string>
    <string name="privacy_settings_clear_learned_words_confirm">Vill du rensa alla inlärda ord? Det här kan inte ångras.</string>
    <string name="privacy_settings_reset_to_defaults">Återställ till standardinställningar</string>
    <string name="privacy_settings_reset_to_defaults_summary">Återställ standardinställningarna</string>
    <string name="privacy_settings_reset_to_defaults_confirm">Återställa alla inställningar till standardinställningarna?</string>
    <string name="error_title">Fel</string>
    <string name="error_update_theme">Misslyckades med att uppdatera temat</string>
    <string name="error_update_key_size">Misslyckades med att uppdatera nyckelstorleken</string>
    <string name="error_update_key_label_size">Misslyckades med att uppdatera etikettstorleken</string>
    <string name="error_update_repeat_key_delay">Misslyckades med att uppdatera fördröjningen för upprepningstangenten</string>
    <string name="error_update_suggestions">Det gick inte att uppdatera förslagsinställningarna</string>
    <string name="error_update_suggestion_count">Misslyckades med att uppdatera förslagsantalet</string>
    <string name="error_update_word_learning">Misslyckades med att uppdatera ordinlärningen</string>
    <string name="error_update_language">Misslyckades med att uppdatera språkinställningarna</string>
    <string name="error_update_key_click_sound">Misslyckades med att uppdatera tangentklickljudet</string>
    <string name="error_update_sound_volume">Misslyckades med att uppdatera ljudvolymen</string>
    <string name="error_update_haptic_feedback">Misslyckades med att uppdatera haptisk feedback</string>
    <string name="error_update_vibration_strength">Misslyckades med att uppdatera vibrationsstyrkan</string>
    <string name="error_update_double_space_period">Misslyckades med att uppdatera dubbelt mellanslag</string>
    <string name="error_update_long_press_duration">Misslyckades med att uppdatera lång trycktid</string>
    <string name="error_update_number_row">Misslyckades med att uppdatera nummerraden</string>
    <string name="error_update_space_bar_size">Misslyckades med att uppdatera mellanslagstangentens storlek</string>
    <string name="error_clear_learned_words">Misslyckades med att rensa inlärda ord</string>
    <string name="error_reset_to_defaults">Misslyckades med att återställa inställningarna</string>
    <string name="success_learned_words_cleared">Inlärda ord rensade</string>
    <string name="success_settings_reset">Inställningarna återställda till standardinställningarna</string>
    <string name="keyboard_description">Virtuellt tangentbord</string>
    <string name="space_key_label">Space</string>
    <string name="letters_mode_label">ABC</string>
    <string name="numbers_mode_label">123</string>
    <string name="symbols_mode_label">+=&lt;</string>
    <string name="key_character_description">Skriv %1$s</string>
    <string name="key_ideograph_description">Typ ideogram %1$s</string>
    <string name="key_syllable_description">Skriv stavelsen %1$s</string>
    <string name="shift_key_description">Skift-tangenten, tryck för att skriva nästa bokstav med stor bokstav</string>
    <string name="shift_active_description">Shift är aktivt, tryck för att inaktivera</string>
    <string name="shift_deactivate_description">Tryck för att stänga av shift</string>
    <string name="caps_lock_description">Versaler</string>
    <string name="caps_lock_on_description">Caps lock är på, tryck för att stänga av</string>
    <string name="backspace_key_description">Ta bort föregående tecken</string>
    <string name="space_key_description">Mellanslagstangenten</string>
    <string name="letters_mode_description">Växla till bokstavstangentbord</string>
    <string name="numbers_mode_description">Växla till siffertangentbord</string>
    <string name="symbols_mode_description">Växla till symboltangentbord</string>
    <string name="ime_prediction_description">Förutsägelse: %1$s</string>
    <string name="action_enter">Enter</string>
    <string name="action_search">Söka</string>
    <string name="action_send">Skicka</string>
    <string name="action_done">Gjort</string>
    <string name="action_go">Gå</string>
    <string name="action_next">Nästa</string>
    <string name="action_previous">Tidigare</string>
    <string name="action_enter_description">Tryck enter</string>
    <string name="action_search_description">Söka</string>
    <string name="action_send_description">Skicka meddelande</string>
    <string name="action_done_description">Redigering klar</string>
    <string name="action_go_description">Gå till destinationen</string>
    <string name="action_next_description">Gå till nästa fält</string>
    <string name="action_previous_description">Flytta till föregående fält</string>
    <string name="action_paste">Klistra</string>
    <string name="action_emoji">Emoji</string>
    <string name="remove_suggestion">Ta bort %1$s från förslagen?</string>
    <string name="remove_cancel">Avboka</string>
    <string name="remove_confirm">Ta bort</string>
    <string name="dictionary_attribution_summary">FrequencyWords-licens och tillskrivning</string>
    <string name="theme_system">Följ systemet</string>
    <string name="theme_light">Ljus</string>
    <string name="theme_dark">Mörk</string>
    <string name="key_size_small">Små</string>
    <string name="key_size_medium">Medium</string>
    <string name="key_size_large">Stor</string>
    <string name="sound_volume_low">Låg</string>
    <string name="sound_volume_medium">Medium</string>
    <string name="sound_volume_high">Hög</string>
    <string name="vibration_strength_light">Ljus</string>
    <string name="vibration_strength_medium">Medium</string>
    <string name="vibration_strength_strong">Stark</string>
    <string name="long_press_duration_short">Kort</string>
    <string name="long_press_duration_medium">Medium</string>
    <string name="long_press_duration_long">Lång</string>
    <string name="space_bar_size_compact">Kompakt</string>
    <string name="space_bar_size_standard">Standard</string>
    <string name="space_bar_size_wide">Bred</string>
    <string name="key_label_size_small">Små</string>
    <string name="key_label_size_medium">Medium</string>
    <string name="key_label_size_large">Stor</string>
    <string name="repeat_key_delay_short">Kort</string>
    <string name="repeat_key_delay_medium">Medium</string>
    <string name="privacy_settings_export_error_log">Exportera fellogg</string>
    <string name="privacy_settings_export_error_log_summary">Dela diagnostikloggar för felsökning</string>
    <string name="privacy_settings_export_error_log_failed">Misslyckades med att exportera felloggen</string>
    <string name="animation_sentence">Urik. Det flerspråkiga tangentbordet som först och främst använder integritet, är lättillgängligt och för dig. Ta tillbaka dina data.</string>
    <string name="animation_typo_1_wrong">flrspråkiga</string>
    <string-array name="animation_typo_1_suggestions">
        <item>flerspråkiga</item>
        <item>flekterand</item>
        <item>flegmatisk</item>
    </string-array>
    <string name="animation_typo_1_correct">flerspråkiga</string>
    <string name="animation_typo_2_wrong">tangenbordet</string>
    <string-array name="animation_typo_2_suggestions">
        <item>tangentbordet</item>
        <item>tankbåt</item>
        <item>tankspritt</item>
    </string-array>
    <string name="animation_typo_2_correct">tangentbordet</string>
    <string name="animation_typo_3_wrong">lättillgngligt</string>
    <string-array name="animation_typo_3_suggestions">
        <item>lättillgängligt</item>
        <item>lättrörd</item>
        <item>lättsinnig</item>
    </string-array>
    <string name="animation_typo_3_correct">lättillgängligt</string>
<<<<<<< HEAD
    <string name="licenses_title">Öppen källkodslicenser</string>
    <string name="licenses_description">Visa tredjepartsbibliotekslicenser</string>
    <string name="dictionary_attribution_title">Ordboksdata</string>
=======
>>>>>>> 875a2696
</resources><|MERGE_RESOLUTION|>--- conflicted
+++ resolved
@@ -115,7 +115,6 @@
     <string name="remove_suggestion">Ta bort %1$s från förslagen?</string>
     <string name="remove_cancel">Avboka</string>
     <string name="remove_confirm">Ta bort</string>
-    <string name="dictionary_attribution_summary">FrequencyWords-licens och tillskrivning</string>
     <string name="theme_system">Följ systemet</string>
     <string name="theme_light">Ljus</string>
     <string name="theme_dark">Mörk</string>
@@ -164,10 +163,4 @@
         <item>lättsinnig</item>
     </string-array>
     <string name="animation_typo_3_correct">lättillgängligt</string>
-<<<<<<< HEAD
-    <string name="licenses_title">Öppen källkodslicenser</string>
-    <string name="licenses_description">Visa tredjepartsbibliotekslicenser</string>
-    <string name="dictionary_attribution_title">Ordboksdata</string>
-=======
->>>>>>> 875a2696
 </resources>